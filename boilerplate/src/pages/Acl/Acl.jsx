--- conflicted
+++ resolved
@@ -151,12 +151,8 @@
                     <div style={{ display: 'flex', }}>
                         {/* <span>
                             <CustomNavbar />
-<<<<<<< HEAD
-                        </span>
-=======
                         </span> */}
 
->>>>>>> 75b4fed7
                         <span style={{ flexGrow: '1', width: '100px' }}>
                             <div style={{ padding: '10px' }}>
                                 <div style={{ display: 'flex', justifyContent: 'space-between', marginBottom: '20px', marginTop: '5px' }}>
