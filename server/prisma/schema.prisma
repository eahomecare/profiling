--- conflicted
+++ resolved
@@ -25,15 +25,11 @@
   created_by                String?
   updated_by                String?
   UserAgentSessionMapping   UserAgentSessionMapping[]
-<<<<<<< HEAD
-  roleIds                   String[]                    @db.ObjectId
-  role                      Role[]                      @relation(fields: [roleIds], references: [id])
-=======
   roleId                    String                      @db.ObjectId
   role                      Role                        @relation(fields: [roleId], references: [id])
   createdKeywords           createdKeywords[]
->>>>>>> 6ec1d700
   agentSubmits              agentSubmits[]
+
   @@map("users")
 }
 
