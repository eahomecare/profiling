// This is your Prisma schema file,
// learn more about it in the docs: https://pris.ly/d/prisma-schema

generator client {
  provider = "prisma-client-js"
}

datasource db {
  provider = "mongodb"
  url      = env("DATABASE_URL")
}

model User {
  id                        String                      @id @default(auto()) @map("_id") @db.ObjectId
  agentID                   String?                     @unique
  agentJWT                  String?                     @unique
  agentCRM                  String[]
  agentName                 String?
  email                     String                      @unique
  mobile                    String?                     @unique
  hash                      String
  created_at                DateTime                    @default(now())
  userRolePermissionMapping userRolePermissionMapping[]
  updated_at                DateTime                    @updatedAt
  created_by                String?
  updated_by                String?
  UserAgentSessionMapping   UserAgentSessionMapping[]
<<<<<<< HEAD
  roleId                    String                      @db.ObjectId
  role                      Role                        @relation(fields: [roleId], references: [id])
=======
  roleIds                   String[]                    @db.ObjectId
  role                      Role[]                      @relation(fields: [roleIds], references: [id])
  createdKeywords           createdKeywords[]
  agentSubmits              agentSubmits[]
>>>>>>> 79a2201b

  @@map("users")
}

model Customer {
  id                          String                        @id @default(auto()) @map("_id") @db.ObjectId
  mobile                      String                        @unique
  other_mobile                Json?
  email                       String?
  other_email                 Json?
  source                      String
  profiling                   Json?
  keys                        String[]                      @default([])
  profile_completion          Int?
  created_at                  DateTime                      @default(now())
  updated_at                  DateTime                      @updatedAt
  created_by                  String?
  updated_by                  String?
  personal_details            Personal_Details?
  keywordIDs                  String[]                      @db.ObjectId
  keywords                    Keyword[]                     @relation(fields: [keywordIDs], references: [id])
  OccupationCustomerMappings  OccupationCustomerMapping[]
  VehicleCustomerMappings     VehicleCustomerMapping[]
  questionsIDs                String[]                      @db.ObjectId
  questions                   Question[]                    @relation(fields: [questionsIDs], references: [id])
  ProfileTypeCustomerMapping  ProfileTypeCustomerMapping[]
  ServiceCustomerUsageMapping ServiceCustomerUsageMapping[]
  createdKeywords             createdKeywords[]
  agentSubmits                agentSubmits[]

  @@map("customers")
}

model Personal_Details {
  id            String   @id @default(auto()) @map("_id") @db.ObjectId
  customer      Customer @relation(fields: [customer_id], references: [id])
  customer_id   String   @unique @db.ObjectId
  full_name     String?
  address       String?
  phone_number  String?
  email_address String?
  date_of_birth String?
  employment    String?
  location      String?
  anniversary   String?
}

model Keyword {
  id             String        @id @default(auto()) @map("_id") @db.ObjectId
  category       String
  value          String
  level          Int?
  customerIDs    String[]      @db.ObjectId
  customers      Customer[]    @relation(fields: [customerIDs], references: [id])
  questionIDs    String[]      @db.ObjectId
  questions      Question[]    @relation(fields: [questionIDs], references: [id])
  profileTypeIDs String[]      @db.ObjectId
  profile_types  ProfileType[] @relation(fields: [profileTypeIDs], references: [id])
  // created_at     DateTime      @default(now())
  // updated_at     DateTime      @updatedAt
  agentSubmits   agentSubmits? @relation(fields: [agentSubmitsId], references: [id])
  agentSubmitsId String?       @db.ObjectId

  @@unique([value, category])
  @@map("keywords")
}

model Occupation {
  id        String                      @id @default(auto()) @map("_id") @db.ObjectId
  title     String
  industry  String
  customers OccupationCustomerMapping[]
  // created_at DateTime                    @default(now())
  // updated_at DateTime                    @updatedAt

  @@map("occupations")
}

model OccupationCustomerMapping {
  id            String     @id @default(auto()) @map("_id") @db.ObjectId
  occupation    Occupation @relation(fields: [occupationId], references: [id])
  occupationId  String     @db.ObjectId
  customerId    String     @db.ObjectId
  customer      Customer   @relation(fields: [customerId], references: [id])
  incomeBracket String
  from          DateTime
  to            DateTime

  @@map("occupation_customer_mapping")
}

model Vehicle {
  id          String                   @id @default(auto()) @map("_id") @db.ObjectId
  name        String
  productType String
  customers   VehicleCustomerMapping[]
  // created_at  DateTime                 @default(now())
  // updated_at  DateTime                 @updatedAt

  @@map("vehicles")
}

model VehicleCustomerMapping {
  id         String   @id @default(auto()) @map("_id") @db.ObjectId
  vehicle    Vehicle  @relation(fields: [vehicleId], references: [id])
  vehicleId  String   @db.ObjectId
  customerId String   @db.ObjectId
  customer   Customer @relation(fields: [customerId], references: [id])
  vin        String
  validity   String
  expiryDate DateTime
  status     String

  @@map("vehicle_customer_mapping")
}

model Question {
  id             String        @id @default(auto()) @map("_id") @db.ObjectId
  question       String
  category       String
  level          Int
  type           String
  options        String[]
  customerIDs    String[]      @db.ObjectId
  customers      Customer[]    @relation(fields: [customerIDs], references: [id])
  keywordIDs     String[]      @db.ObjectId
  keywords       Keyword[]     @relation(fields: [keywordIDs], references: [id])
  profileTypeIDs String[]      @db.ObjectId
  profile_types  ProfileType[] @relation(fields: [profileTypeIDs], references: [id])
  // created_at     DateTime      @default(now())
  // updated_at     DateTime      @updatedAt
  agentSubmits   agentSubmits? @relation(fields: [agentSubmitsId], references: [id])
  agentSubmitsId String?       @db.ObjectId

  @@unique([question])
  @@map("questions")
}

model ProfileType {
  id           String                       @id @default(auto()) @map("_id") @db.ObjectId
  name         String
  category     String
  description  String?
  questionsIDs String[]                     @db.ObjectId
  questions    Question[]                   @relation(fields: [questionsIDs], references: [id])
  keywordIDs   String[]                     @db.ObjectId
  keywords     Keyword[]                    @relation(fields: [keywordIDs], references: [id])
  customers    ProfileTypeCustomerMapping[]
  serviceIDs   String[]                     @db.ObjectId
  services     Service[]                    @relation(fields: [serviceIDs], references: [id])
  // created_at   DateTime                     @default(now())
  // updated_at   DateTime                     @updatedAt

  @@unique([name])
  @@map("profile_types")
}

model ProfileTypeCustomerMapping {
  id            String      @id @default(auto()) @map("_id") @db.ObjectId
  profileType   ProfileType @relation(fields: [profileTypeId], references: [id])
  profileTypeId String      @db.ObjectId
  customerId    String      @db.ObjectId
  customer      Customer    @relation(fields: [customerId], references: [id])
  level         Int         @default(1)

  @@map("profile_type_customer_mapping")
}

model Service {
  id                          String                        @id @default(auto()) @map("_id") @db.ObjectId
  name                        String
  subType                     String
  description                 String?
  profileTypeIDs              String[]                      @db.ObjectId
  profile_types               ProfileType[]                 @relation(fields: [profileTypeIDs], references: [id])
  ServiceCustomerUsageMapping ServiceCustomerUsageMapping[]
  // created_at                  DateTime                      @default(now())
  // updated_at                  DateTime                      @updatedAt

  @@unique([name])
  @@map("services")
}

model ServiceCustomerUsageMapping {
  id                String   @id @default(auto()) @map("_id") @db.ObjectId
  service           Service  @relation(fields: [serviceId], references: [id])
  serviceId         String   @db.ObjectId
  customerId        String   @db.ObjectId
  customer          Customer @relation(fields: [customerId], references: [id])
  ticket_id         String
  order_id          String
  source_of_booking String
  ticket_type       String
  ticket_date       String
  action            String
  action_date_time  String
  tat               Int

  @@map("service_customer_usage_mappings")
}

model Role {
  id                        String                      @id @default(auto()) @map("_id") @db.ObjectId
  name                      String
  defaultPermissionsIDs     String[]                    @db.ObjectId
  defaultPermissions        Permission[]                @relation(fields: [defaultPermissionsIDs], references: [id])
  userRolePermissionMapping userRolePermissionMapping[]
  users                     User[]
  created_at                DateTime                    @default(now())
  updated_at                DateTime                    @updatedAt

  @@unique([name])
}

model Permission {
  id                        String                      @id @default(auto()) @map("_id") @db.ObjectId
  name                      String
  defaultRolesIDs           String[]                    @db.ObjectId
  defaultRoles              Role[]                      @relation(fields: [defaultRolesIDs], references: [id])
  userRolePermissionMapping userRolePermissionMapping[]
  created_at                DateTime                    @default(now())
  updated_at                DateTime                    @updatedAt
}

model userRolePermissionMapping {
  id           String     @id @default(auto()) @map("_id") @db.ObjectId
  roleId       String     @db.ObjectId
  role         Role       @relation(fields: [roleId], references: [id])
  permissionId String     @db.ObjectId
  permission   Permission @relation(fields: [permissionId], references: [id])
  userId       String     @db.ObjectId
  isActive     Boolean    @default(true)
  user         User       @relation(fields: [userId], references: [id])
  created_at   DateTime   @default(now())
  updated_at   DateTime   @updatedAt

  @@unique([userId, roleId, permissionId])
}

model AgentSession {
  id                      String                    @id @default(auto()) @map("_id") @db.ObjectId
  CRM                     String
  authorizationToken      String
  userAgentSessionMapping UserAgentSessionMapping[]
  created_at              DateTime                  @default(now())
  updated_at              DateTime                  @updatedAt

  @@unique([authorizationToken])
  @@map("agentSessions")
}

model UserAgentSessionMapping {
  id         String       @id @default(auto()) @map("_id") @db.ObjectId
  userId     String       @db.ObjectId
  user       User         @relation(fields: [userId], references: [id])
  sessionId  String       @db.ObjectId
  session    AgentSession @relation(fields: [sessionId], references: [id])
  created_at DateTime     @default(now())
  updated_at DateTime     @updatedAt

  @@unique([userId, sessionId])
  @@map("userAgentSessionMappings")
}

model createdKeywords {
  id         String       @id @default(auto()) @map("_id") @db.ObjectId
  keyword    String
  customerID String       @db.ObjectId
  customer   Customer     @relation(fields: [customerID], references: [id])
  agentID    String
  agent      User         @relation(fields: [agentID], references: [agentID])
  submitID   String       @db.ObjectId
  submits    agentSubmits @relation(fields: [submitID], references: [id])

  @@map("createdKeywords")
}

model agentSubmits {
  id              String            @id @default(auto()) @map("_id") @db.ObjectId
  CRM             String
  customerID      String            @db.ObjectId
  customer        Customer          @relation(fields: [customerID], references: [id])
  agentID         String
  agent           User              @relation(fields: [agentID], references: [agentID])
  remarks         String?
  createdKeywords createdKeywords[]
  questions       Question[]
  Keywords        Keyword[]

  @@map("agentSubmits")
}<|MERGE_RESOLUTION|>--- conflicted
+++ resolved
@@ -25,16 +25,10 @@
   created_by                String?
   updated_by                String?
   UserAgentSessionMapping   UserAgentSessionMapping[]
-<<<<<<< HEAD
   roleId                    String                      @db.ObjectId
   role                      Role                        @relation(fields: [roleId], references: [id])
-=======
-  roleIds                   String[]                    @db.ObjectId
-  role                      Role[]                      @relation(fields: [roleIds], references: [id])
   createdKeywords           createdKeywords[]
   agentSubmits              agentSubmits[]
->>>>>>> 79a2201b
-
   @@map("users")
 }
 
