// This is your Prisma schema file,
// learn more about it in the docs: https://pris.ly/d/prisma-schema

generator client {
  provider = "prisma-client-js"
}

datasource db {
  provider = "mongodb"
  url      = env("DATABASE_URL")
}

model User {
  id                        String                      @id @default(auto()) @map("_id") @db.ObjectId
  agentID                   String?                     @unique
  agentJWT                  String?                     @unique
  agentCRM                  String[]
  agentName                 String?
  email                     String                      @unique
  mobile                    String?                     @unique
  hash                      String
  created_at                DateTime                    @default(now())
  userRolePermissionMapping userRolePermissionMapping[]
  updated_at                DateTime                    @updatedAt
  created_by                String?
  updated_by                String?
  UserAgentSessionMapping   UserAgentSessionMapping[]
<<<<<<< HEAD
  roleIds                   String[]                    @db.ObjectId
  role                      Role[]                      @relation(fields: [roleIds], references: [id])
=======
>>>>>>> db603745

  @@map("users")
}

model Customer {
  id                          String                        @id @default(auto()) @map("_id") @db.ObjectId
  mobile                      String                        @unique
  other_mobile                Json?
  email                       String?
  other_email                 Json?
  source                      String
  profiling                   Json?
  keys                        String[]                      @default([])
  profile_completion          Int?
  created_at                  DateTime                      @default(now())
  updated_at                  DateTime                      @updatedAt
  created_by                  String?
  updated_by                  String?
  personal_details            Personal_Details?
  keywordIDs                  String[]                      @db.ObjectId
  keywords                    Keyword[]                     @relation(fields: [keywordIDs], references: [id])
  OccupationCustomerMappings  OccupationCustomerMapping[]
  VehicleCustomerMappings     VehicleCustomerMapping[]
  questionsIDs                String[]                      @db.ObjectId
  questions                   Question[]                    @relation(fields: [questionsIDs], references: [id])
  ProfileTypeCustomerMapping  ProfileTypeCustomerMapping[]
  ServiceCustomerUsageMapping ServiceCustomerUsageMapping[]

  @@map("customers")
}

model Personal_Details {
  id            String   @id @default(auto()) @map("_id") @db.ObjectId
  customer      Customer @relation(fields: [customer_id], references: [id])
  customer_id   String   @unique @db.ObjectId
  full_name     String?
  address       String?
  phone_number  String?
  email_address String?
  date_of_birth String?
  employment    String?
  location      String?
  anniversary   String?
}

model Keyword {
  id             String        @id @default(auto()) @map("_id") @db.ObjectId
  category       String
  value          String
  level          Int?
  customerIDs    String[]      @db.ObjectId
  customers      Customer[]    @relation(fields: [customerIDs], references: [id])
  questionIDs    String[]      @db.ObjectId
  questions      Question[]    @relation(fields: [questionIDs], references: [id])
  profileTypeIDs String[]      @db.ObjectId
  profile_types  ProfileType[] @relation(fields: [profileTypeIDs], references: [id])
  // created_at     DateTime      @default(now())
  // updated_at     DateTime      @updatedAt

  @@unique([value, category])
  @@map("keywords")
}

model Occupation {
  id        String                      @id @default(auto()) @map("_id") @db.ObjectId
  title     String
  industry  String
  customers OccupationCustomerMapping[]
  // created_at DateTime                    @default(now())
  // updated_at DateTime                    @updatedAt

  @@map("occupations")
}

model OccupationCustomerMapping {
  id            String     @id @default(auto()) @map("_id") @db.ObjectId
  occupation    Occupation @relation(fields: [occupationId], references: [id])
  occupationId  String     @db.ObjectId
  customerId    String     @db.ObjectId
  customer      Customer   @relation(fields: [customerId], references: [id])
  incomeBracket String
  from          DateTime
  to            DateTime

  @@map("occupation_customer_mapping")
}

model Vehicle {
  id          String                   @id @default(auto()) @map("_id") @db.ObjectId
  name        String
  productType String
  customers   VehicleCustomerMapping[]
  // created_at  DateTime                 @default(now())
  // updated_at  DateTime                 @updatedAt

  @@map("vehicles")
}

model VehicleCustomerMapping {
  id         String   @id @default(auto()) @map("_id") @db.ObjectId
  vehicle    Vehicle  @relation(fields: [vehicleId], references: [id])
  vehicleId  String   @db.ObjectId
  customerId String   @db.ObjectId
  customer   Customer @relation(fields: [customerId], references: [id])
  vin        String
  validity   String
  expiryDate DateTime
  status     String

  @@map("vehicle_customer_mapping")
}

model Question {
  id             String        @id @default(auto()) @map("_id") @db.ObjectId
  question       String
  category       String
  level          Int
  type           String
  options        String[]
  customerIDs    String[]      @db.ObjectId
  customers      Customer[]    @relation(fields: [customerIDs], references: [id])
  keywordIDs     String[]      @db.ObjectId
  keywords       Keyword[]     @relation(fields: [keywordIDs], references: [id])
  profileTypeIDs String[]      @db.ObjectId
  profile_types  ProfileType[] @relation(fields: [profileTypeIDs], references: [id])
  // created_at     DateTime      @default(now())
  // updated_at     DateTime      @updatedAt

  @@unique([question])
  @@map("questions")
}

model ProfileType {
  id           String                       @id @default(auto()) @map("_id") @db.ObjectId
  name         String
  category     String
  description  String?
  questionsIDs String[]                     @db.ObjectId
  questions    Question[]                   @relation(fields: [questionsIDs], references: [id])
  keywordIDs   String[]                     @db.ObjectId
  keywords     Keyword[]                    @relation(fields: [keywordIDs], references: [id])
  customers    ProfileTypeCustomerMapping[]
  serviceIDs   String[]                     @db.ObjectId
  services     Service[]                    @relation(fields: [serviceIDs], references: [id])
  // created_at   DateTime                     @default(now())
  // updated_at   DateTime                     @updatedAt

  @@unique([name])
  @@map("profile_types")
}

model ProfileTypeCustomerMapping {
  id            String      @id @default(auto()) @map("_id") @db.ObjectId
  profileType   ProfileType @relation(fields: [profileTypeId], references: [id])
  profileTypeId String      @db.ObjectId
  customerId    String      @db.ObjectId
  customer      Customer    @relation(fields: [customerId], references: [id])
  level         Int         @default(1)

  @@map("profile_type_customer_mapping")
}

model Service {
  id                          String                        @id @default(auto()) @map("_id") @db.ObjectId
  name                        String
  subType                     String
  description                 String?
  profileTypeIDs              String[]                      @db.ObjectId
  profile_types               ProfileType[]                 @relation(fields: [profileTypeIDs], references: [id])
  ServiceCustomerUsageMapping ServiceCustomerUsageMapping[]
  // created_at                  DateTime                      @default(now())
  // updated_at                  DateTime                      @updatedAt

  @@unique([name])
  @@map("services")
}

model ServiceCustomerUsageMapping {
  id                String   @id @default(auto()) @map("_id") @db.ObjectId
  service           Service  @relation(fields: [serviceId], references: [id])
  serviceId         String   @db.ObjectId
  customerId        String   @db.ObjectId
  customer          Customer @relation(fields: [customerId], references: [id])
  ticket_id         String
  order_id          String
  source_of_booking String
  ticket_type       String
  ticket_date       String
  action            String
  action_date_time  String
  tat               Int

  @@map("service_customer_usage_mappings")
}

model Role {
  id                        String                      @id @default(auto()) @map("_id") @db.ObjectId
  name                      String
  defaultPermissionsIDs     String[]                    @db.ObjectId
  defaultPermissions        Permission[]                @relation(fields: [defaultPermissionsIDs], references: [id])
  userRolePermissionMapping userRolePermissionMapping[]
<<<<<<< HEAD
  userIds                   String[]                    @db.ObjectId
  users                     User[]                      @relation(fields: [userIds], references: [id])
  created_at                DateTime                    @default(now())
  updated_at                DateTime                    @updatedAt
=======
  // created_at                DateTime                    @default(now())
  // updated_at                DateTime                    @updatedAt
>>>>>>> db603745

  @@unique([name])
}

model Permission {
  id                        String                      @id @default(auto()) @map("_id") @db.ObjectId
  name                      String
  defaultRolesIDs           String[]                    @db.ObjectId
  defaultRoles              Role[]                      @relation(fields: [defaultRolesIDs], references: [id])
  userRolePermissionMapping userRolePermissionMapping[]
  created_at                DateTime                    @default(now())
  updated_at                DateTime                    @updatedAt
}

model userRolePermissionMapping {
<<<<<<< HEAD
  id           String     @id @default(auto()) @map("_id") @db.ObjectId
  roleId       String     @db.ObjectId
  role         Role       @relation(fields: [roleId], references: [id])
  permissionId String     @db.ObjectId
  permission   Permission @relation(fields: [permissionId], references: [id])
  userId       String     @db.ObjectId
  isActive     Boolean    @default(true)
  user         User       @relation(fields: [userId], references: [id])
  created_at   DateTime   @default(now())
  updated_at   DateTime   @updatedAt

  @@unique([userId, roleId, permissionId])
=======
  id         String   @id @default(auto()) @map("_id") @db.ObjectId
  roleId     String   @db.ObjectId
  role       Role     @relation(fields: [roleId], references: [id])
  // permissionId String     @db.ObjectId
  // permission   Permission @relation(fields: [permissionId], references: [id])
  userId     String   @db.ObjectId
  user       User     @relation(fields: [userId], references: [id])
  created_at DateTime @default(now())
  updated_at DateTime @updatedAt

  // @@unique([userId, roleId, permissionId])
  @@unique([userId, roleId])
>>>>>>> db603745
}

model AgentSession {
  id                      String                    @id @default(auto()) @map("_id") @db.ObjectId
  CRM                     String // name of the CRM infered from the static key
  authorizationToken      String
  userAgentSessionMapping UserAgentSessionMapping[]
  created_at              DateTime                  @default(now())
  updated_at              DateTime                  @updatedAt

  @@unique([authorizationToken])
  @@map("agentSessions")
}

model UserAgentSessionMapping {
  id         String       @id @default(auto()) @map("_id") @db.ObjectId
  userId     String       @db.ObjectId
  user       User         @relation(fields: [userId], references: [id])
  sessionId  String       @db.ObjectId
  session    AgentSession @relation(fields: [sessionId], references: [id])
  created_at DateTime     @default(now())
  updated_at DateTime     @updatedAt

  @@unique([userId, sessionId])
  @@map("userAgentSessionMappings")
}<|MERGE_RESOLUTION|>--- conflicted
+++ resolved
@@ -25,11 +25,9 @@
   created_by                String?
   updated_by                String?
   UserAgentSessionMapping   UserAgentSessionMapping[]
-<<<<<<< HEAD
   roleIds                   String[]                    @db.ObjectId
   role                      Role[]                      @relation(fields: [roleIds], references: [id])
-=======
->>>>>>> db603745
+
 
   @@map("users")
 }
@@ -231,15 +229,11 @@
   defaultPermissionsIDs     String[]                    @db.ObjectId
   defaultPermissions        Permission[]                @relation(fields: [defaultPermissionsIDs], references: [id])
   userRolePermissionMapping userRolePermissionMapping[]
-<<<<<<< HEAD
   userIds                   String[]                    @db.ObjectId
   users                     User[]                      @relation(fields: [userIds], references: [id])
   created_at                DateTime                    @default(now())
   updated_at                DateTime                    @updatedAt
-=======
-  // created_at                DateTime                    @default(now())
-  // updated_at                DateTime                    @updatedAt
->>>>>>> db603745
+
 
   @@unique([name])
 }
@@ -255,7 +249,6 @@
 }
 
 model userRolePermissionMapping {
-<<<<<<< HEAD
   id           String     @id @default(auto()) @map("_id") @db.ObjectId
   roleId       String     @db.ObjectId
   role         Role       @relation(fields: [roleId], references: [id])
@@ -268,20 +261,6 @@
   updated_at   DateTime   @updatedAt
 
   @@unique([userId, roleId, permissionId])
-=======
-  id         String   @id @default(auto()) @map("_id") @db.ObjectId
-  roleId     String   @db.ObjectId
-  role       Role     @relation(fields: [roleId], references: [id])
-  // permissionId String     @db.ObjectId
-  // permission   Permission @relation(fields: [permissionId], references: [id])
-  userId     String   @db.ObjectId
-  user       User     @relation(fields: [userId], references: [id])
-  created_at DateTime @default(now())
-  updated_at DateTime @updatedAt
-
-  // @@unique([userId, roleId, permissionId])
-  @@unique([userId, roleId])
->>>>>>> db603745
 }
 
 model AgentSession {
@@ -307,4 +286,29 @@
 
   @@unique([userId, sessionId])
   @@map("userAgentSessionMappings")
+}
+
+model AgentSession {
+  id                      String                    @id @default(auto()) @map("_id") @db.ObjectId
+  CRM                     String // name of the CRM infered from the static key
+  authorizationToken      String
+  userAgentSessionMapping UserAgentSessionMapping[]
+  created_at              DateTime                  @default(now())
+  updated_at              DateTime                  @updatedAt
+
+  @@unique([authorizationToken])
+  @@map("agentSessions")
+}
+
+model UserAgentSessionMapping {
+  id         String       @id @default(auto()) @map("_id") @db.ObjectId
+  userId     String       @db.ObjectId
+  user       User         @relation(fields: [userId], references: [id])
+  sessionId  String       @db.ObjectId
+  session    AgentSession @relation(fields: [sessionId], references: [id])
+  created_at DateTime     @default(now())
+  updated_at DateTime     @updatedAt
+
+  @@unique([userId, sessionId])
+  @@map("userAgentSessionMappings")
 }